// Author: Alexander Thomson (thomson@cs.yale.edu)
// Modified by: Christina Wallin (christina.wallin@yale.edu)
// Modified by: Kun Ren (kun.ren@yale.edu)

#include "txn/txn_processor.h"
#include <stdio.h>
#include <set>
<<<<<<< HEAD
#include <iostream>

using namespace std;
=======
>>>>>>> 44132d0c

#include "txn/lock_manager.h"

// Thread & queue counts for StaticThreadPool initialization.
#define THREAD_COUNT 20

TxnProcessor::TxnProcessor(CCMode mode)
<<<<<<< HEAD
        : mode_(mode), tp_(THREAD_COUNT), next_unique_id_(1) {
    if (mode_ == LOCKING_EXCLUSIVE_ONLY)
        lm_ = new LockManagerA(&ready_txns_);
    else if (mode_ == LOCKING)
        lm_ = new LockManagerB(&ready_txns_);

    // Create the storage
    if (mode_ == MVCC) {
        storage_ = new MVCCStorage();
    } else {
        storage_ = new Storage();
    }

    storage_->InitStorage();

    // Start 'RunScheduler()' running.
    cpu_set_t cpuset;
    pthread_attr_t attr;
    pthread_attr_init(&attr);
    CPU_ZERO(&cpuset);
    CPU_SET(0, &cpuset);
    CPU_SET(1, &cpuset);
    CPU_SET(2, &cpuset);
    CPU_SET(3, &cpuset);
    CPU_SET(4, &cpuset);
    CPU_SET(5, &cpuset);
    CPU_SET(6, &cpuset);
    pthread_attr_setaffinity_np(&attr, sizeof(cpu_set_t), &cpuset);
    pthread_t scheduler_;
    pthread_create(&scheduler_, &attr, StartScheduler, reinterpret_cast<void *>(this));

=======
    : mode_(mode), tp_(THREAD_COUNT), next_unique_id_(1) {
  if (mode_ == LOCKING_EXCLUSIVE_ONLY)
    lm_ = new LockManagerA(&ready_txns_);
  
  // Create the storage
  if (mode_ == MVCC) {
    storage_ = new MVCCStorage();
  } else {
    storage_ = new Storage();
  }
  
  storage_->InitStorage();

  // Start 'RunScheduler()' running.
  cpu_set_t cpuset;
  pthread_attr_t attr;
  pthread_attr_init(&attr);
  CPU_ZERO(&cpuset);
  for (int i = 0;i < 19;i++) {
    CPU_SET(i, &cpuset);
  } 
  pthread_attr_setaffinity_np(&attr, sizeof(cpu_set_t), &cpuset);
  pthread_t scheduler_;
  pthread_create(&scheduler_, &attr, StartScheduler, reinterpret_cast<void*>(this));
  
>>>>>>> 44132d0c
}

void *TxnProcessor::StartScheduler(void *arg) {
    reinterpret_cast<TxnProcessor *>(arg)->RunScheduler();
    return NULL;
}

TxnProcessor::~TxnProcessor() {
<<<<<<< HEAD
    if (mode_ == LOCKING_EXCLUSIVE_ONLY || mode_ == LOCKING)
        delete lm_;

    delete storage_;
=======
  if (mode_ == LOCKING_EXCLUSIVE_ONLY)
    delete lm_;
    
  delete storage_;
>>>>>>> 44132d0c
}

void TxnProcessor::NewTxnRequest(Txn *txn) {
    // Atomically assign the txn a new number and add it to the incoming txn
    // requests queue.
    mutex_.Lock();
    txn->unique_id_ = next_unique_id_;
    next_unique_id_++;
    txn_requests_.Push(txn);
    mutex_.Unlock();
}

Txn *TxnProcessor::GetTxnResult() {
    Txn *txn;
    while (!txn_results_.Pop(&txn)) {
        // No result yet. Wait a bit before trying again (to reduce contention on
        // atomic queues).
        sleep(0.000001);
    }
    return txn;
}

void TxnProcessor::RunScheduler() {
<<<<<<< HEAD
    switch (mode_) {
        case SERIAL:
            RunSerialScheduler();
            break;
        case LOCKING:
            RunLockingScheduler();
            break;
        case LOCKING_EXCLUSIVE_ONLY:
            RunLockingScheduler();
            break;
        case OCC:
            RunOCCScheduler();
            break;
        case P_OCC:
            RunOCCParallelScheduler();
            break;
        case MVCC:
            RunMVCCScheduler();
    }
}

void TxnProcessor::RunSerialScheduler() {
    Txn *txn;
    while (tp_.Active()) {
        // Get next txn request.
        if (txn_requests_.Pop(&txn)) {
            // Execute txn.
            ExecuteTxn(txn);

            // Commit/abort txn according to program logic's commit/abort decision.
            if (txn->Status() == COMPLETED_C) {
                ApplyWrites(txn);
                cout << "COMITTED";
                txn->status_ = COMMITTED;
            } else if (txn->Status() == COMPLETED_A) {
                txn->status_ = ABORTED;
                cout << "ABORTED";
            } else {
                // Invalid TxnStatus!
                DIE("Completed Txn has invalid TxnStatus: " << txn->Status());
            }

            // Return result to client.
            txn_results_.Push(txn);
        }
=======
  switch (mode_) {
    case SERIAL:                 RunSerialScheduler();
    case LOCKING_EXCLUSIVE_ONLY: RunLockingScheduler();
    case LOCKING:                ;
    case OCC:                    RunOCCScheduler();
    case P_OCC:                  ;
    case MVCC:                   RunMVCCScheduler();
    default:                     ;
  }
}

void TxnProcessor::RunSerialScheduler() {
  Txn* txn;
  while (tp_.Active()) {
    // Get next txn request.
    if (txn_requests_.Pop(&txn)) {
      // Execute txn.
      ExecuteTxn(txn);

      // Commit/abort txn according to program logic's commit/abort decision.
      if (txn->Status() == COMPLETED_C) {
        ApplyWrites(txn);
        txn->status_ = COMMITTED;
      } else if (txn->Status() == COMPLETED_A) {
        txn->status_ = ABORTED;
      } else {
        // Invalid TxnStatus!
        DIE("Completed Txn has invalid TxnStatus: " << txn->Status());
      }

      // Return result to client.
      txn_results_.Push(txn);
>>>>>>> 44132d0c
    }
}

void TxnProcessor::RunLockingScheduler() {
    Txn *txn;
    while (tp_.Active()) {
        // Start processing the next incoming transaction request.
        if (txn_requests_.Pop(&txn)) {
            bool blocked = false;
            // Request read locks.
            for (set<Key>::iterator it = txn->readset_.begin();
                 it != txn->readset_.end(); ++it) {
                if (!lm_->ReadLock(txn, *it)) {
                    blocked = true;
                    // If readset_.size() + writeset_.size() > 1, and blocked, just abort
                    if (txn->readset_.size() + txn->writeset_.size() > 1) {
                        // Release all locks that already acquired
                        for (set<Key>::iterator it_reads = txn->readset_.begin(); true; ++it_reads) {
                            lm_->Release(txn, *it_reads);
                            if (it_reads == it) {
                                break;
                            }
                        }
                        break;
                    }
                }
            }
<<<<<<< HEAD

            if (blocked == false) {
                // Request write locks.
                for (set<Key>::iterator it = txn->writeset_.begin();
                     it != txn->writeset_.end(); ++it) {
                    if (!lm_->WriteLock(txn, *it)) {
                        blocked = true;
                        // If readset_.size() + writeset_.size() > 1, and blocked, just abort
                        if (txn->readset_.size() + txn->writeset_.size() > 1) {
                            // Release all read locks that already acquired
                            for (set<Key>::iterator it_reads = txn->readset_.begin();
                                 it_reads != txn->readset_.end(); ++it_reads) {
                                lm_->Release(txn, *it_reads);
                            }
                            // Release all write locks that already acquired
                            for (set<Key>::iterator it_writes = txn->writeset_.begin(); true; ++it_writes) {
                                lm_->Release(txn, *it_writes);
                                if (it_writes == it) {
                                    break;
                                }
                            }
                            break;
                        }
                    }
=======
            break;
          }
        }
      }
          
      if (blocked == false) {
        // Request write locks.
        for (set<Key>::iterator it = txn->writeset_.begin();
             it != txn->writeset_.end(); ++it) {
          if (!lm_->WriteLock(txn, *it)) {
            blocked = true;
            // If readset_.size() + writeset_.size() > 1, and blocked, just abort
            if (txn->readset_.size() + txn->writeset_.size() > 1) {
              // Release all read locks that already acquired
              for (set<Key>::iterator it_reads = txn->readset_.begin(); it_reads != txn->readset_.end(); ++it_reads) {
                lm_->Release(txn, *it_reads);
              }
              // Release all write locks that already acquired
              for (set<Key>::iterator it_writes = txn->writeset_.begin(); true; ++it_writes) {
                lm_->Release(txn, *it_writes);
                if (it_writes == it) {
                  break;
>>>>>>> 44132d0c
                }
            }

            // If all read and write locks were immediately acquired, this txn is
            // ready to be executed. Else, just restart the txn
            if (blocked == false) {
                ready_txns_.push_back(txn);
            } else if (blocked == true && (txn->writeset_.size() + txn->readset_.size() > 1)) {
                mutex_.Lock();
                txn->unique_id_ = next_unique_id_;
                next_unique_id_++;
                txn_requests_.Push(txn);
                mutex_.Unlock();
            }
        }
<<<<<<< HEAD

        // Process and commit all transactions that have finished running.
        while (completed_txns_.Pop(&txn)) {
            // Commit/abort txn according to program logic's commit/abort decision.
            if (txn->Status() == COMPLETED_C) {
                ApplyWrites(txn);
                txn->status_ = COMMITTED;
                cout << "COMITTED";
            } else if (txn->Status() == COMPLETED_A) {
                txn->status_ = ABORTED;
                cout << "ABORTED";
            } else {
                // Invalid TxnStatus!
                DIE("Completed Txn has invalid TxnStatus: " << txn->Status());
            }

            // Release read locks.
            for (set<Key>::iterator it = txn->readset_.begin();
                 it != txn->readset_.end(); ++it) {
                lm_->Release(txn, *it);
            }
            // Release write locks.
            for (set<Key>::iterator it = txn->writeset_.begin();
                 it != txn->writeset_.end(); ++it) {
                lm_->Release(txn, *it);
            }

            // Return result to client.
            txn_results_.Push(txn);
        }
=======
      }

      // If all read and write locks were immediately acquired, this txn is
      // ready to be executed. Else, just restart the txn
      if (blocked == false) {
        ready_txns_.push_back(txn);
      } else if (blocked == true && (txn->writeset_.size() + txn->readset_.size() > 1)){
        mutex_.Lock();
        txn->unique_id_ = next_unique_id_;
        next_unique_id_++;
        txn_requests_.Push(txn);
        mutex_.Unlock(); 
      }
    }

    // Process and commit all transactions that have finished running.
    while (completed_txns_.Pop(&txn)) {
      // Commit/abort txn according to program logic's commit/abort decision.
      if (txn->Status() == COMPLETED_C) {
        ApplyWrites(txn);
        txn->status_ = COMMITTED;
      } else if (txn->Status() == COMPLETED_A) {
        txn->status_ = ABORTED;
      } else {
        // Invalid TxnStatus!
        DIE("Completed Txn has invalid TxnStatus: " << txn->Status());
      }
      
      // Release read locks.
      for (set<Key>::iterator it = txn->readset_.begin();
           it != txn->readset_.end(); ++it) {
        lm_->Release(txn, *it);
      }
      // Release write locks.
      for (set<Key>::iterator it = txn->writeset_.begin();
           it != txn->writeset_.end(); ++it) {
        lm_->Release(txn, *it);
      }

      // Return result to client.
      txn_results_.Push(txn);
    }
>>>>>>> 44132d0c

        // Start executing all transactions that have newly acquired all their
        // locks.
        while (ready_txns_.size()) {
            // Get next ready txn from the queue.
            txn = ready_txns_.front();
            ready_txns_.pop_front();

            // Start txn running in its own thread.
            tp_.RunTask(new Method<TxnProcessor, void, Txn *>(
                    this,
                    &TxnProcessor::ExecuteTxn,
                    txn));

        }
    }
}

void TxnProcessor::ExecuteTxn(Txn *txn) {

    // Get the start time
    txn->occ_start_time_ = GetTime();

    // Read everything in from readset.
    for (set<Key>::iterator it = txn->readset_.begin();
         it != txn->readset_.end(); ++it) {
        // Save each read result iff record exists in storage.
        Value result;
        if (storage_->Read(*it, &result))
            txn->reads_[*it] = result;
    }

    // Also read everything in from writeset.
    for (set<Key>::iterator it = txn->writeset_.begin();
         it != txn->writeset_.end(); ++it) {
        // Save each read result iff record exists in storage.
        Value result;
        if (storage_->Read(*it, &result))
            txn->reads_[*it] = result;
    }

    // Execute txn's program logic.
    txn->Run();

    // Hand the txn back to the RunScheduler thread.
    completed_txns_.Push(txn);
}

void TxnProcessor::ApplyWrites(Txn *txn) {
    // Write buffered writes out to storage.
    for (map<Key, Value>::iterator it = txn->writes_.begin();
         it != txn->writes_.end(); ++it) {
        storage_->Write(it->first, it->second, txn->unique_id_);
    }
}

<<<<<<< HEAD
/**
 * Precondition: No storage writes are occuring during execution.
 */
//bool TxnProcessor::OCCValidateTransaction(const Txn &txn) const {
//    // Validation phase
//
//    // each record whose key appears in the txn's write sets
//    for(auto& [k, v]: txn.writeset_) {
//        if (txn.occ_start_time_ < storage_->Timestamp(k)) return false;
//    }
//
//    // each record whose key appears in the txn's read sets
//    for(auto& [k, v]: txn.readset_) {
//        if (txn.occ_start_time_ < storage_->Timestamp(k)) return false;
//    }
//
//    /*
//     * for (each txn t in the txn's copy of the active set) {
//        if (txn's write set intersects with t's read or write sets) {
//          Validation fails!
//        }
//        if (txn's read set intersects with t's write sets) {
//          Validation fails!
//        }
//      }
//     */
//
//    return true;
//}

void TxnProcessor::RunOCCScheduler() {
    // Fetch transaction requests, and immediately begin executing them.
    while (tp_.Active()) {
        Txn *txn;
        if (txn_requests_.Pop(&txn)) {
            // Start txn running in its own thread.
            tp_.RunTask(new Method<TxnProcessor, void, Txn *>(
                    this,
                    &TxnProcessor::ExecuteTxn,
                    txn));
        }

        // Validate completed transactions in Serial OCC
        Txn *finished;
        while (completed_txns_.Pop(&finished)) {
            if (finished->Status() == COMPLETED_A) {
                finished->status_ = ABORTED;
            } else {

                // Validation phase

                bool validation = true;

                // each record whose key appears in the txn's write sets
                for(set<Key>::iterator it =  finished->readset_.begin(); it != finished->readset_.end(); it++) {
                    if (finished->occ_start_time_ < storage_->Timestamp(*it)) validation = false;
                }

                // each record whose key appears in the txn's read sets
                for(set<Key>::iterator it =  finished->writeset_.begin(); it != finished->writeset_.end(); it++) {
                    if (finished->occ_start_time_ < storage_->Timestamp(*it)) validation = false;
                }

                /*
                 * for (each txn t in the txn's copy of the active set) {
                    if (txn's write set intersects with t's read or write sets) {
                      Validation fails!
                    }
                    if (txn's read set intersects with t's write sets) {
                      Validation fails!
                    }
                  }
                 */

                if (validation) {
                    // Commit the transaction
                    ApplyWrites(finished);
                    finished->status_ = COMMITTED;

                } else {

                    // Cleanup txn
                    finished->reads_.empty();
                    finished->writes_.empty();
                    finished->status_ = INCOMPLETE;

                    // Restart txn
                    mutex_.Lock();
                    txn->unique_id_ = next_unique_id_;
                    next_unique_id_++;
                    txn_requests_.Push(finished);
                    mutex_.Unlock();
                }
            }

            txn_results_.Push(finished);
        }
    }
}

void TxnProcessor::RunOCCParallelScheduler() {
    // CPSC 438/538:
    //
    // Implement this method! Note that implementing OCC with parallel
    // validation may need to create another method, like
    // TxnProcessor::ExecuteTxnParallel.
    // Note that you can use active_set_ and active_set_mutex_ we provided
    // for you in the txn_processor.h
    //
    // [For now, run serial scheduler in order to make it through the test
    // suite]
    RunSerialScheduler();
}

void TxnProcessor::RunMVCCScheduler() {
    // CPSC 438/538:
    //
    // Implement this method!

    // Hint:Pop a txn from txn_requests_, and pass it to a thread to execute.
    // Note that you may need to create another execute method, like TxnProcessor::MVCCExecuteTxn.
    //
    // [For now, run serial scheduler in order to make it through the test
    // suite]
    RunSerialScheduler();
=======
void TxnProcessor::RunOCCScheduler() {
  // CPSC 638:
  //
  // Implement this method!
  //
  // [For now, run serial scheduler in order to make it through the test
  // suite]

  RunSerialScheduler();
}

void TxnProcessor::MVCCExecuteTxn(Txn* txn) {
	// read from storage, locking keys individually
  for (set<Key>::iterator it = txn->readset_.begin(); it != txn->readset_.end(); ++it) {
		
		// Lock key
		storage_->Lock(*it);

    // Save each read result iff record exists in storage.
    Value result;
    if (storage_->Read(*it, &result, txn->unique_id_)){
      txn->reads_[*it] = result;
    }
		
		// Unlock key
		storage_->Unlock(*it);
  }
  
	// Read from writeset.
  for (set<Key>::iterator it = txn->writeset_.begin(); it != txn->writeset_.end(); ++it) {
		
		// Lock key
		storage_->Lock(*it);
    
		// Save each read result iff record exists in storage.
    Value result;
    if (storage_->Read(*it, &result, txn->unique_id_)){
      txn->reads_[*it] = result;
    }
		
		// Unlock key
		storage_->Unlock(*it);
  }

  // Execute txn's program logic.
  txn->Run();
	
	// Lock the whole write-set
  for (set<Key>::iterator it = txn->writeset_.begin(); it != txn->writeset_.end(); ++it) {
		// Lock key
		storage_->Lock(*it);
	}
	
	// Check if all keys in write set "pass"
	bool failed = false;
  for (map<Key, Value>::iterator it = txn->writes_.begin(); it != txn->writes_.end(); ++it) {
		if(!storage_->CheckWrite(it->first, txn->unique_id_)){
			failed = true;
			break;
		}
	}

	if(!failed){
    // Apply all the writes
    for (map<Key, Value>::iterator it = txn->writes_.begin(); it != txn->writes_.end(); ++it) {
      storage_->Write(it->first, it->second, txn->unique_id_);
    }
    // Release all write set locks
    for (set<Key>::iterator it = txn->writeset_.begin(); it != txn->writeset_.end(); ++it) {
      storage_->Unlock(*it);
    }
    // Return result to client.
    txn_results_.Push(txn);
  } else {
    MVCCAbortTransaction(txn);
	}
}

void TxnProcessor::MVCCAbortTransaction(Txn* txn) {
	// Release all write set locks
  for (set<Key>::iterator it = txn->writeset_.begin();
       it != txn->writeset_.end(); ++it) {
		storage_->Unlock(*it);
	}

	// Clean up transaction
	txn->reads_.clear();
	txn->writes_.clear();
	txn->status_ = INCOMPLETE;

	// Restart transaction
	mutex_.Lock();
	txn->unique_id_ = next_unique_id_;
	next_unique_id_++;
	txn_requests_.Push(txn);
	mutex_.Unlock(); 
}

void TxnProcessor::RunMVCCScheduler() {
  // CPSC 638:
  //
  // Implement this method!
  
  // Hint:Pop a txn from txn_requests_, and pass it to a thread to execute. 
  // Note that you may need to create another execute method, like TxnProcessor::MVCCExecuteTxn. 
  Txn* txn;
	while (tp_.Active()) {
    if (txn_requests_.Pop(&txn)) {
			// Start txn running in its own thread.
			tp_.RunTask(new Method<TxnProcessor, void, Txn*>(this,&TxnProcessor::MVCCExecuteTxn,txn));
		}
	}
>>>>>>> 44132d0c
}
<|MERGE_RESOLUTION|>--- conflicted
+++ resolved
@@ -1,16 +1,9 @@
-// Author: Alexander Thomson (thomson@cs.yale.edu)
-// Modified by: Christina Wallin (christina.wallin@yale.edu)
-// Modified by: Kun Ren (kun.ren@yale.edu)
-
 #include "txn/txn_processor.h"
 #include <stdio.h>
 #include <set>
-<<<<<<< HEAD
 #include <iostream>
 
 using namespace std;
-=======
->>>>>>> 44132d0c
 
 #include "txn/lock_manager.h"
 
@@ -18,12 +11,9 @@
 #define THREAD_COUNT 20
 
 TxnProcessor::TxnProcessor(CCMode mode)
-<<<<<<< HEAD
         : mode_(mode), tp_(THREAD_COUNT), next_unique_id_(1) {
     if (mode_ == LOCKING_EXCLUSIVE_ONLY)
         lm_ = new LockManagerA(&ready_txns_);
-    else if (mode_ == LOCKING)
-        lm_ = new LockManagerB(&ready_txns_);
 
     // Create the storage
     if (mode_ == MVCC) {
@@ -39,44 +29,13 @@
     pthread_attr_t attr;
     pthread_attr_init(&attr);
     CPU_ZERO(&cpuset);
-    CPU_SET(0, &cpuset);
-    CPU_SET(1, &cpuset);
-    CPU_SET(2, &cpuset);
-    CPU_SET(3, &cpuset);
-    CPU_SET(4, &cpuset);
-    CPU_SET(5, &cpuset);
-    CPU_SET(6, &cpuset);
+    for (int i = 0; i < 19; i++) {
+        CPU_SET(i, &cpuset);
+    }
     pthread_attr_setaffinity_np(&attr, sizeof(cpu_set_t), &cpuset);
     pthread_t scheduler_;
     pthread_create(&scheduler_, &attr, StartScheduler, reinterpret_cast<void *>(this));
 
-=======
-    : mode_(mode), tp_(THREAD_COUNT), next_unique_id_(1) {
-  if (mode_ == LOCKING_EXCLUSIVE_ONLY)
-    lm_ = new LockManagerA(&ready_txns_);
-  
-  // Create the storage
-  if (mode_ == MVCC) {
-    storage_ = new MVCCStorage();
-  } else {
-    storage_ = new Storage();
-  }
-  
-  storage_->InitStorage();
-
-  // Start 'RunScheduler()' running.
-  cpu_set_t cpuset;
-  pthread_attr_t attr;
-  pthread_attr_init(&attr);
-  CPU_ZERO(&cpuset);
-  for (int i = 0;i < 19;i++) {
-    CPU_SET(i, &cpuset);
-  } 
-  pthread_attr_setaffinity_np(&attr, sizeof(cpu_set_t), &cpuset);
-  pthread_t scheduler_;
-  pthread_create(&scheduler_, &attr, StartScheduler, reinterpret_cast<void*>(this));
-  
->>>>>>> 44132d0c
 }
 
 void *TxnProcessor::StartScheduler(void *arg) {
@@ -85,17 +44,10 @@
 }
 
 TxnProcessor::~TxnProcessor() {
-<<<<<<< HEAD
-    if (mode_ == LOCKING_EXCLUSIVE_ONLY || mode_ == LOCKING)
+    if (mode_ == LOCKING_EXCLUSIVE_ONLY)
         delete lm_;
 
     delete storage_;
-=======
-  if (mode_ == LOCKING_EXCLUSIVE_ONLY)
-    delete lm_;
-    
-  delete storage_;
->>>>>>> 44132d0c
 }
 
 void TxnProcessor::NewTxnRequest(Txn *txn) {
@@ -119,25 +71,18 @@
 }
 
 void TxnProcessor::RunScheduler() {
-<<<<<<< HEAD
     switch (mode_) {
         case SERIAL:
             RunSerialScheduler();
-            break;
-        case LOCKING:
-            RunLockingScheduler();
-            break;
         case LOCKING_EXCLUSIVE_ONLY:
             RunLockingScheduler();
-            break;
+        case LOCKING:;
         case OCC:
             RunOCCScheduler();
-            break;
-        case P_OCC:
-            RunOCCParallelScheduler();
-            break;
+        case P_OCC:;
         case MVCC:
             RunMVCCScheduler();
+        default:;
     }
 }
 
@@ -165,40 +110,6 @@
             // Return result to client.
             txn_results_.Push(txn);
         }
-=======
-  switch (mode_) {
-    case SERIAL:                 RunSerialScheduler();
-    case LOCKING_EXCLUSIVE_ONLY: RunLockingScheduler();
-    case LOCKING:                ;
-    case OCC:                    RunOCCScheduler();
-    case P_OCC:                  ;
-    case MVCC:                   RunMVCCScheduler();
-    default:                     ;
-  }
-}
-
-void TxnProcessor::RunSerialScheduler() {
-  Txn* txn;
-  while (tp_.Active()) {
-    // Get next txn request.
-    if (txn_requests_.Pop(&txn)) {
-      // Execute txn.
-      ExecuteTxn(txn);
-
-      // Commit/abort txn according to program logic's commit/abort decision.
-      if (txn->Status() == COMPLETED_C) {
-        ApplyWrites(txn);
-        txn->status_ = COMMITTED;
-      } else if (txn->Status() == COMPLETED_A) {
-        txn->status_ = ABORTED;
-      } else {
-        // Invalid TxnStatus!
-        DIE("Completed Txn has invalid TxnStatus: " << txn->Status());
-      }
-
-      // Return result to client.
-      txn_results_.Push(txn);
->>>>>>> 44132d0c
     }
 }
 
@@ -226,7 +137,6 @@
                     }
                 }
             }
-<<<<<<< HEAD
 
             if (blocked == false) {
                 // Request write locks.
@@ -251,30 +161,6 @@
                             break;
                         }
                     }
-=======
-            break;
-          }
-        }
-      }
-          
-      if (blocked == false) {
-        // Request write locks.
-        for (set<Key>::iterator it = txn->writeset_.begin();
-             it != txn->writeset_.end(); ++it) {
-          if (!lm_->WriteLock(txn, *it)) {
-            blocked = true;
-            // If readset_.size() + writeset_.size() > 1, and blocked, just abort
-            if (txn->readset_.size() + txn->writeset_.size() > 1) {
-              // Release all read locks that already acquired
-              for (set<Key>::iterator it_reads = txn->readset_.begin(); it_reads != txn->readset_.end(); ++it_reads) {
-                lm_->Release(txn, *it_reads);
-              }
-              // Release all write locks that already acquired
-              for (set<Key>::iterator it_writes = txn->writeset_.begin(); true; ++it_writes) {
-                lm_->Release(txn, *it_writes);
-                if (it_writes == it) {
-                  break;
->>>>>>> 44132d0c
                 }
             }
 
@@ -290,7 +176,6 @@
                 mutex_.Unlock();
             }
         }
-<<<<<<< HEAD
 
         // Process and commit all transactions that have finished running.
         while (completed_txns_.Pop(&txn)) {
@@ -321,50 +206,6 @@
             // Return result to client.
             txn_results_.Push(txn);
         }
-=======
-      }
-
-      // If all read and write locks were immediately acquired, this txn is
-      // ready to be executed. Else, just restart the txn
-      if (blocked == false) {
-        ready_txns_.push_back(txn);
-      } else if (blocked == true && (txn->writeset_.size() + txn->readset_.size() > 1)){
-        mutex_.Lock();
-        txn->unique_id_ = next_unique_id_;
-        next_unique_id_++;
-        txn_requests_.Push(txn);
-        mutex_.Unlock(); 
-      }
-    }
-
-    // Process and commit all transactions that have finished running.
-    while (completed_txns_.Pop(&txn)) {
-      // Commit/abort txn according to program logic's commit/abort decision.
-      if (txn->Status() == COMPLETED_C) {
-        ApplyWrites(txn);
-        txn->status_ = COMMITTED;
-      } else if (txn->Status() == COMPLETED_A) {
-        txn->status_ = ABORTED;
-      } else {
-        // Invalid TxnStatus!
-        DIE("Completed Txn has invalid TxnStatus: " << txn->Status());
-      }
-      
-      // Release read locks.
-      for (set<Key>::iterator it = txn->readset_.begin();
-           it != txn->readset_.end(); ++it) {
-        lm_->Release(txn, *it);
-      }
-      // Release write locks.
-      for (set<Key>::iterator it = txn->writeset_.begin();
-           it != txn->writeset_.end(); ++it) {
-        lm_->Release(txn, *it);
-      }
-
-      // Return result to client.
-      txn_results_.Push(txn);
-    }
->>>>>>> 44132d0c
 
         // Start executing all transactions that have newly acquired all their
         // locks.
@@ -421,7 +262,6 @@
     }
 }
 
-<<<<<<< HEAD
 /**
  * Precondition: No storage writes are occuring during execution.
  */
@@ -476,12 +316,12 @@
                 bool validation = true;
 
                 // each record whose key appears in the txn's write sets
-                for(set<Key>::iterator it =  finished->readset_.begin(); it != finished->readset_.end(); it++) {
+                for (set<Key>::iterator it = finished->readset_.begin(); it != finished->readset_.end(); it++) {
                     if (finished->occ_start_time_ < storage_->Timestamp(*it)) validation = false;
                 }
 
                 // each record whose key appears in the txn's read sets
-                for(set<Key>::iterator it =  finished->writeset_.begin(); it != finished->writeset_.end(); it++) {
+                for (set<Key>::iterator it = finished->writeset_.begin(); it != finished->writeset_.end(); it++) {
                     if (finished->occ_start_time_ < storage_->Timestamp(*it)) validation = false;
                 }
 
@@ -536,129 +376,105 @@
     RunSerialScheduler();
 }
 
+void TxnProcessor::MVCCExecuteTxn(Txn *txn) {
+    // read from storage, locking keys individually
+    for (set<Key>::iterator it = txn->readset_.begin(); it != txn->readset_.end(); ++it) {
+
+        // Lock key
+        storage_->Lock(*it);
+
+        // Save each read result iff record exists in storage.
+        Value result;
+        if (storage_->Read(*it, &result, txn->unique_id_)) {
+            txn->reads_[*it] = result;
+        }
+
+        // Unlock key
+        storage_->Unlock(*it);
+    }
+
+    // Read from writeset.
+    for (set<Key>::iterator it = txn->writeset_.begin(); it != txn->writeset_.end(); ++it) {
+
+        // Lock key
+        storage_->Lock(*it);
+
+        // Save each read result iff record exists in storage.
+        Value result;
+        if (storage_->Read(*it, &result, txn->unique_id_)) {
+            txn->reads_[*it] = result;
+        }
+
+        // Unlock key
+        storage_->Unlock(*it);
+    }
+
+    // Execute txn's program logic.
+    txn->Run();
+
+    // Lock the whole write-set
+    for (set<Key>::iterator it = txn->writeset_.begin(); it != txn->writeset_.end(); ++it) {
+        // Lock key
+        storage_->Lock(*it);
+    }
+
+    // Check if all keys in write set "pass"
+    bool failed = false;
+    for (map<Key, Value>::iterator it = txn->writes_.begin(); it != txn->writes_.end(); ++it) {
+        if (!storage_->CheckWrite(it->first, txn->unique_id_)) {
+            failed = true;
+            break;
+        }
+    }
+
+    if (!failed) {
+        // Apply all the writes
+        for (map<Key, Value>::iterator it = txn->writes_.begin(); it != txn->writes_.end(); ++it) {
+            storage_->Write(it->first, it->second, txn->unique_id_);
+        }
+        // Release all write set locks
+        for (set<Key>::iterator it = txn->writeset_.begin(); it != txn->writeset_.end(); ++it) {
+            storage_->Unlock(*it);
+        }
+        // Return result to client.
+        txn_results_.Push(txn);
+    } else {
+        MVCCAbortTransaction(txn);
+    }
+}
+
+void TxnProcessor::MVCCAbortTransaction(Txn *txn) {
+    // Release all write set locks
+    for (set<Key>::iterator it = txn->writeset_.begin();
+         it != txn->writeset_.end(); ++it) {
+        storage_->Unlock(*it);
+    }
+
+    // Clean up transaction
+    txn->reads_.clear();
+    txn->writes_.clear();
+    txn->status_ = INCOMPLETE;
+
+    // Restart transaction
+    mutex_.Lock();
+    txn->unique_id_ = next_unique_id_;
+    next_unique_id_++;
+    txn_requests_.Push(txn);
+    mutex_.Unlock();
+}
+
 void TxnProcessor::RunMVCCScheduler() {
-    // CPSC 438/538:
+    // CPSC 638:
     //
     // Implement this method!
 
     // Hint:Pop a txn from txn_requests_, and pass it to a thread to execute.
     // Note that you may need to create another execute method, like TxnProcessor::MVCCExecuteTxn.
-    //
-    // [For now, run serial scheduler in order to make it through the test
-    // suite]
-    RunSerialScheduler();
-=======
-void TxnProcessor::RunOCCScheduler() {
-  // CPSC 638:
-  //
-  // Implement this method!
-  //
-  // [For now, run serial scheduler in order to make it through the test
-  // suite]
-
-  RunSerialScheduler();
-}
-
-void TxnProcessor::MVCCExecuteTxn(Txn* txn) {
-	// read from storage, locking keys individually
-  for (set<Key>::iterator it = txn->readset_.begin(); it != txn->readset_.end(); ++it) {
-		
-		// Lock key
-		storage_->Lock(*it);
-
-    // Save each read result iff record exists in storage.
-    Value result;
-    if (storage_->Read(*it, &result, txn->unique_id_)){
-      txn->reads_[*it] = result;
-    }
-		
-		// Unlock key
-		storage_->Unlock(*it);
-  }
-  
-	// Read from writeset.
-  for (set<Key>::iterator it = txn->writeset_.begin(); it != txn->writeset_.end(); ++it) {
-		
-		// Lock key
-		storage_->Lock(*it);
-    
-		// Save each read result iff record exists in storage.
-    Value result;
-    if (storage_->Read(*it, &result, txn->unique_id_)){
-      txn->reads_[*it] = result;
-    }
-		
-		// Unlock key
-		storage_->Unlock(*it);
-  }
-
-  // Execute txn's program logic.
-  txn->Run();
-	
-	// Lock the whole write-set
-  for (set<Key>::iterator it = txn->writeset_.begin(); it != txn->writeset_.end(); ++it) {
-		// Lock key
-		storage_->Lock(*it);
-	}
-	
-	// Check if all keys in write set "pass"
-	bool failed = false;
-  for (map<Key, Value>::iterator it = txn->writes_.begin(); it != txn->writes_.end(); ++it) {
-		if(!storage_->CheckWrite(it->first, txn->unique_id_)){
-			failed = true;
-			break;
-		}
-	}
-
-	if(!failed){
-    // Apply all the writes
-    for (map<Key, Value>::iterator it = txn->writes_.begin(); it != txn->writes_.end(); ++it) {
-      storage_->Write(it->first, it->second, txn->unique_id_);
-    }
-    // Release all write set locks
-    for (set<Key>::iterator it = txn->writeset_.begin(); it != txn->writeset_.end(); ++it) {
-      storage_->Unlock(*it);
-    }
-    // Return result to client.
-    txn_results_.Push(txn);
-  } else {
-    MVCCAbortTransaction(txn);
-	}
-}
-
-void TxnProcessor::MVCCAbortTransaction(Txn* txn) {
-	// Release all write set locks
-  for (set<Key>::iterator it = txn->writeset_.begin();
-       it != txn->writeset_.end(); ++it) {
-		storage_->Unlock(*it);
-	}
-
-	// Clean up transaction
-	txn->reads_.clear();
-	txn->writes_.clear();
-	txn->status_ = INCOMPLETE;
-
-	// Restart transaction
-	mutex_.Lock();
-	txn->unique_id_ = next_unique_id_;
-	next_unique_id_++;
-	txn_requests_.Push(txn);
-	mutex_.Unlock(); 
-}
-
-void TxnProcessor::RunMVCCScheduler() {
-  // CPSC 638:
-  //
-  // Implement this method!
-  
-  // Hint:Pop a txn from txn_requests_, and pass it to a thread to execute. 
-  // Note that you may need to create another execute method, like TxnProcessor::MVCCExecuteTxn. 
-  Txn* txn;
-	while (tp_.Active()) {
-    if (txn_requests_.Pop(&txn)) {
-			// Start txn running in its own thread.
-			tp_.RunTask(new Method<TxnProcessor, void, Txn*>(this,&TxnProcessor::MVCCExecuteTxn,txn));
-		}
-	}
->>>>>>> 44132d0c
-}
+    Txn *txn;
+    while (tp_.Active()) {
+        if (txn_requests_.Pop(&txn)) {
+            // Start txn running in its own thread.
+            tp_.RunTask(new Method<TxnProcessor, void, Txn *>(this, &TxnProcessor::MVCCExecuteTxn, txn));
+        }
+    }
+}
